--- conflicted
+++ resolved
@@ -4,16 +4,13 @@
     - Select multiple tiles from a tileset at once
     - Rectangle select / fill
     - Provide an interface for editing "data/singleTileChanges.s"?
-<<<<<<< HEAD
     - Edit "underwater surface data" for ages
     - Edit room packs
-=======
     - Understand unions in wla
     - Treasure editing: Allow dynamic management of subids; existing ones must have
       a "don't edit dynamically" checkbox set so it doesn't mess up existing code.
         - Alternatively, at least allow the user to give "names" to each treasure subID.
         - Similar with warps
->>>>>>> 303d03a3
 
 - Technicalities:
     - Treat no-value, 2-value, and quad-value interactions the same
